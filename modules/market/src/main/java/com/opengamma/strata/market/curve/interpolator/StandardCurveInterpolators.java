--- conflicted
+++ resolved
@@ -45,11 +45,7 @@
       ProductNaturalSplineCurveInterpolator.INSTANCE;
   // Product linear interpolator.
   public static final CurveInterpolator PRODUCT_LINEAR = ProductLinearCurveInterpolator.INSTANCE;
-<<<<<<< HEAD
-  // Product linear interpolator.
-=======
   // Step upper interpolator.
->>>>>>> 9c15ea92
   public static final CurveInterpolator STEP_UPPER = StepUpperCurveInterpolator.INSTANCE;
 
   //-------------------------------------------------------------------------
