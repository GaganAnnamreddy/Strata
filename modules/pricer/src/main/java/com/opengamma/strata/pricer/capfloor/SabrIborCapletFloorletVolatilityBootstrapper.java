/**
 * Copyright (C) 2016 - present by OpenGamma Inc. and the OpenGamma group of companies
 *
 * Please see distribution for license.
 */
package com.opengamma.strata.pricer.capfloor;

import static com.opengamma.strata.math.impl.linearalgebra.DecompositionFactory.SV_COMMONS;
import static com.opengamma.strata.math.impl.matrix.MatrixAlgebraFactory.OG_ALGEBRA;

import java.time.LocalDate;
import java.time.Period;
import java.time.ZonedDateTime;
import java.util.ArrayList;
import java.util.BitSet;
import java.util.List;
import java.util.function.Function;
import java.util.stream.Collectors;

import com.opengamma.strata.basics.ReferenceData;
import com.opengamma.strata.basics.currency.Currency;
import com.opengamma.strata.basics.index.IborIndex;
import com.opengamma.strata.collect.ArgChecker;
import com.opengamma.strata.collect.array.DoubleArray;
import com.opengamma.strata.collect.array.DoubleMatrix;
import com.opengamma.strata.market.ValueType;
import com.opengamma.strata.market.curve.Curve;
import com.opengamma.strata.market.curve.CurveMetadata;
import com.opengamma.strata.market.curve.InterpolatedNodalCurve;
import com.opengamma.strata.market.param.CurrencyParameterSensitivities;
import com.opengamma.strata.market.sensitivity.PointSensitivities;
import com.opengamma.strata.market.surface.Surface;
import com.opengamma.strata.market.surface.SurfaceMetadata;
import com.opengamma.strata.math.impl.minimization.DoubleRangeLimitTransform;
import com.opengamma.strata.math.impl.minimization.NonLinearTransformFunction;
import com.opengamma.strata.math.impl.minimization.ParameterLimitsTransform;
import com.opengamma.strata.math.impl.minimization.ParameterLimitsTransform.LimitType;
import com.opengamma.strata.math.impl.minimization.SingleRangeLimitTransform;
import com.opengamma.strata.math.impl.minimization.UncoupledParameterTransforms;
import com.opengamma.strata.math.impl.statistics.leastsquare.LeastSquareResults;
import com.opengamma.strata.math.impl.statistics.leastsquare.LeastSquareResultsWithTransform;
import com.opengamma.strata.math.impl.statistics.leastsquare.NonLinearLeastSquare;
import com.opengamma.strata.pricer.model.SabrParameters;
import com.opengamma.strata.pricer.option.RawOptionData;
import com.opengamma.strata.pricer.rate.RatesProvider;
import com.opengamma.strata.product.capfloor.ResolvedIborCapFloorLeg;

/**
 * Caplet volatilities calibration to cap volatilities based on SABR model.
 * <p>
 * The SABR model parameters are computed by bootstrapping along the expiry time dimension. 
 * The result is a complete set of curves for the SABR parameters spanned by the expiry time.  
 * The position of the node points on the resultant curves corresponds to market cap expiries, 
 * and are interpolated by a local interpolation scheme. 
 * See {@link SabrIborCapletFloorletBootstrapDefinition} for detail.
 * <p>
 * The calibration to SABR is computed once the option volatility date is converted to prices. Thus we should note that 
 * the error values in {@code RawOptionData} are applied in the price space rather than the volatility space.
 */
public class SabrIborCapletFloorletVolatilityBootstrapper extends IborCapletFloorletVolatilityCalibrator {

  /**
   * Default implementation.
   */
  public static final SabrIborCapletFloorletVolatilityBootstrapper DEFAULT = of(
      VolatilityIborCapFloorLegPricer.DEFAULT, SabrIborCapletFloorletPeriodPricer.DEFAULT, 1.0e-10, ReferenceData.standard());

  /**
   * Transformation for SABR parameters.
   */
  private static final ParameterLimitsTransform[] TRANSFORMS;
  /**
   * SABR parameter range. 
   */
  private static final double RHO_LIMIT = 0.999;
  static {
    TRANSFORMS = new ParameterLimitsTransform[4];
    TRANSFORMS[0] = new SingleRangeLimitTransform(0.0, LimitType.GREATER_THAN); // alpha > 0
    TRANSFORMS[1] = new DoubleRangeLimitTransform(0.0, 1.0); // 0 <= beta <= 1
    TRANSFORMS[2] = new DoubleRangeLimitTransform(-RHO_LIMIT, RHO_LIMIT); // -1 <= rho <= 1
<<<<<<< HEAD
    TRANSFORMS[3] = new DoubleRangeLimitTransform(0.001, 2.5);
=======
    TRANSFORMS[3] = new DoubleRangeLimitTransform(0.001d, 2.50d);
>>>>>>> d18e20db
    // nu > 0  and limit on Nu to avoid numerical instability in formula for large nu.
  }

  /**
   * The nonlinear least square solver.
   */
  private final NonLinearLeastSquare solver;
  /**
   * SABR pricer for caplet/floorlet.
   */
  private final SabrIborCapletFloorletPeriodPricer sabrPeriodPricer;

  //-------------------------------------------------------------------------
  /**
   * Creates an instance. 
   * <p>
   * The epsilon is the parameter used in {@link NonLinearLeastSquare}, where the iteration stops when certain 
   * quantities are smaller than this parameter.
   * 
   * @param pricer  the cap/floor pricer to convert quoted volatilities to prices
   * @param sabrPeriodPricer  the SABR pricer
   * @param epsilon  the epsilon parameter
   * @param referenceData  the reference data
   * @return the instance
   */
  public static SabrIborCapletFloorletVolatilityBootstrapper of(
      VolatilityIborCapFloorLegPricer pricer,
      SabrIborCapletFloorletPeriodPricer sabrPeriodPricer,
      double epsilon,
      ReferenceData referenceData) {

    NonLinearLeastSquare solver = new NonLinearLeastSquare(SV_COMMONS, OG_ALGEBRA, epsilon);
    return new SabrIborCapletFloorletVolatilityBootstrapper(pricer, sabrPeriodPricer, solver, referenceData);
  }

  // private constructor
  private SabrIborCapletFloorletVolatilityBootstrapper(
      VolatilityIborCapFloorLegPricer pricer,
      SabrIborCapletFloorletPeriodPricer sabrPeriodPricer,
      NonLinearLeastSquare solver,
      ReferenceData referenceData) {

    super(pricer, referenceData);
    this.sabrPeriodPricer = ArgChecker.notNull(sabrPeriodPricer, "sabrPeriodPricer");
    this.solver = ArgChecker.notNull(solver, "solver");
  }

  //-------------------------------------------------------------------------
  @Override
  public IborCapletFloorletVolatilityCalibrationResult calibrate(
      IborCapletFloorletVolatilityDefinition definition,
      ZonedDateTime calibrationDateTime,
      RawOptionData capFloorData,
      RatesProvider ratesProvider) {

    ArgChecker.isTrue(ratesProvider.getValuationDate().equals(calibrationDateTime.toLocalDate()),
        "valuationDate of ratesProvider should be coherent to calibrationDateTime");
    ArgChecker.isTrue(definition instanceof SabrIborCapletFloorletVolatilityBootstrapDefinition,
        "definition should be SabrIborCapletFloorletVolatilityBootstrapDefinition");
    SabrIborCapletFloorletVolatilityBootstrapDefinition bsDefinition =
        (SabrIborCapletFloorletVolatilityBootstrapDefinition) definition;
    IborIndex index = bsDefinition.getIndex();
    LocalDate calibrationDate = calibrationDateTime.toLocalDate();
    LocalDate baseDate = index.getEffectiveDateOffset().adjust(calibrationDate, referenceData);
    LocalDate startDate = baseDate.plus(index.getTenor());
    Function<Surface, IborCapletFloorletVolatilities> volatilitiesFunction = volatilitiesFunction(
        bsDefinition, calibrationDateTime, capFloorData);
    SurfaceMetadata metaData = bsDefinition.createMetadata(capFloorData);
    List<Period> expiries = capFloorData.getExpiries();
    int nExpiries = expiries.size();
    DoubleArray strikes = capFloorData.getStrikes();
    DoubleMatrix errorsMatrix = capFloorData.getError().orElse(DoubleMatrix.filled(nExpiries, strikes.size(), 1d));
    List<Double> timeList = new ArrayList<>();
    List<Double> strikeList = new ArrayList<>();
    List<Double> volList = new ArrayList<>();
    List<ResolvedIborCapFloorLeg> capList = new ArrayList<>();
    List<Double> priceList = new ArrayList<>();
    List<Double> errorList = new ArrayList<>();
    int[] startIndex = new int[nExpiries + 1];
    for (int i = 0; i < nExpiries; ++i) {
      LocalDate endDate = baseDate.plus(expiries.get(i));
      DoubleArray volatilityData = capFloorData.getData().row(i);
      DoubleArray errors = errorsMatrix.row(i);
      reduceRawData(bsDefinition, ratesProvider, strikes, volatilityData, errors, startDate, endDate, metaData,
          volatilitiesFunction, timeList, strikeList, volList, capList, priceList, errorList);
      startIndex[i + 1] = volList.size();
      ArgChecker.isTrue(startIndex[i + 1] > startIndex[i], "no valid option data for {}", expiries.get(i));
    }

    List<CurveMetadata> metadataList = bsDefinition.createSabrParameterMetadata();
    DoubleArray timeToExpiries = DoubleArray.of(nExpiries, i -> timeList.get(startIndex[i]));

    BitSet fixed = new BitSet();
    Curve betaCurve;
    Curve rhoCurve;
    if (bsDefinition.getBetaCurve().isPresent()) {
      fixed.set(1);
      betaCurve = bsDefinition.getBetaCurve().get();
      rhoCurve = InterpolatedNodalCurve.of(
          metadataList.get(2),
          timeToExpiries,
          DoubleArray.filled(nExpiries),
          bsDefinition.getInterpolator(),
          bsDefinition.getExtrapolatorLeft(),
          bsDefinition.getExtrapolatorRight());
    } else {
      fixed.set(2);
      betaCurve = InterpolatedNodalCurve.of(
          metadataList.get(1),
          timeToExpiries,
          DoubleArray.filled(nExpiries),
          bsDefinition.getInterpolator(),
          bsDefinition.getExtrapolatorLeft(),
          bsDefinition.getExtrapolatorRight());
      rhoCurve = bsDefinition.getRhoCurve().get();
    }
    InterpolatedNodalCurve alphaCurve = InterpolatedNodalCurve.of(
        metadataList.get(0),
        timeToExpiries,
        DoubleArray.filled(nExpiries),
        bsDefinition.getInterpolator(),
        bsDefinition.getExtrapolatorLeft(),
        bsDefinition.getExtrapolatorRight());
    InterpolatedNodalCurve nuCurve = InterpolatedNodalCurve.of(
        metadataList.get(3),
        timeToExpiries,
        DoubleArray.filled(nExpiries),
        bsDefinition.getInterpolator(),
        bsDefinition.getExtrapolatorLeft(),
        bsDefinition.getExtrapolatorRight());
    Curve shiftCurve = bsDefinition.getShiftCurve();
    SabrParameters sabrParams = SabrParameters.of(
        alphaCurve, betaCurve, rhoCurve, nuCurve, shiftCurve, bsDefinition.getSabrVolatilityFormula());
    SabrParametersIborCapletFloorletVolatilities vols =
        SabrParametersIborCapletFloorletVolatilities.of(bsDefinition.getName(), index, calibrationDateTime, sabrParams);
    double totalChiSq = 0d;
    ZonedDateTime prevExpiry = calibrationDateTime.minusDays(1L); // included if calibrationDateTime == fixingDateTime
    for (int i = 0; i < nExpiries; ++i) {
      DoubleArray start = computeInitialValues(
          ratesProvider, betaCurve, shiftCurve, timeList, volList, capList, startIndex, i, fixed.get(1), capFloorData.getDataType());
      UncoupledParameterTransforms transform = new UncoupledParameterTransforms(start, TRANSFORMS, fixed);
      int nCaplets = startIndex[i + 1] - startIndex[i];
      int currentStart = startIndex[i];
      Function<DoubleArray, DoubleArray> valueFunction = createPriceFunction(
          ratesProvider, vols, prevExpiry, capList, priceList, startIndex, nExpiries, i, nCaplets, fixed.get(1));
      Function<DoubleArray, DoubleMatrix> jacobianFunction = createJacobianFunction(
          ratesProvider, vols, prevExpiry, capList, priceList, index.getCurrency(), startIndex, nExpiries, i, nCaplets, fixed.get(1));
      NonLinearTransformFunction transFunc = new NonLinearTransformFunction(valueFunction, jacobianFunction, transform);
      DoubleArray adjustedPrices = adjustedPrices(ratesProvider, vols, prevExpiry, capList, priceList, startIndex, i, nCaplets);
      DoubleArray errors = DoubleArray.of(nCaplets, n -> errorList.get(currentStart + n));
      LeastSquareResults res = solver.solve(adjustedPrices, errors, transFunc.getFittingFunction(),
          transFunc.getFittingJacobian(), transform.transform(start));
      LeastSquareResultsWithTransform resTransform = new LeastSquareResultsWithTransform(res, transform);
      vols = updateParameters(vols, nExpiries, i, fixed.get(1), resTransform.getModelParameters());
      totalChiSq += res.getChiSq();
      prevExpiry = capList.get(startIndex[i + 1] - 1).getFinalFixingDateTime();
    }
    return IborCapletFloorletVolatilityCalibrationResult.ofLeastSquare(vols, totalChiSq);
  }

  //-------------------------------------------------------------------------
  // computes initial guess for each time step
  private DoubleArray computeInitialValues(
      RatesProvider ratesProvider,
      Curve betaCurve,
      Curve shiftCurve,
      List<Double> timeList,
      List<Double> volList,
      List<ResolvedIborCapFloorLeg> capList,
      int[] startIndex,
      int postion,
      boolean betaFixed,
      ValueType valueType) {

    List<Double> vols = volList.subList(startIndex[postion], startIndex[postion + 1]);
    ResolvedIborCapFloorLeg cap = capList.get(startIndex[postion]);
    double fwd = ratesProvider.iborIndexRates(cap.getIndex()).rate(cap.getFinalPeriod().getIborRate().getObservation());
    double shift = shiftCurve.yValue(timeList.get(startIndex[postion]));
    double factor = valueType.equals(ValueType.BLACK_VOLATILITY) ? 1d : 1d / (fwd + shift);
    List<Double> volsEquiv = vols.stream().map(v -> v * factor).collect(Collectors.toList());
    double nuFirst;
    double betaInitial = betaFixed ? betaCurve.yValue(timeList.get(startIndex[postion])) : 0.5d;
    double alphaInitial = DoubleArray.copyOf(volsEquiv).min() * Math.pow(fwd, 1d - betaInitial);
    if (alphaInitial == volsEquiv.get(0) || alphaInitial == volsEquiv.get(volsEquiv.size() - 1)) {
      nuFirst = 0.1d;
      alphaInitial *= 0.95d;
    } else {
      nuFirst = 1d;
    }
    return DoubleArray.of(alphaInitial, betaInitial, -0.5 * betaInitial + 0.5 * (1d - betaInitial), nuFirst);
  }

  // price function
  private Function<DoubleArray, DoubleArray> createPriceFunction(
      RatesProvider ratesProvider,
      SabrParametersIborCapletFloorletVolatilities volatilities,
      ZonedDateTime prevExpiry,
      List<ResolvedIborCapFloorLeg> capList,
      List<Double> priceList,
      int[] startIndex,
      int nExpiries,
      int timeIndex,
      int nCaplets,
      boolean betaFixed) {

    int currentStart = startIndex[timeIndex];
    Function<DoubleArray, DoubleArray> priceFunction = new Function<DoubleArray, DoubleArray>() {
      @Override
      public DoubleArray apply(DoubleArray x) {
        SabrParametersIborCapletFloorletVolatilities volsNew = updateParameters(volatilities, nExpiries, timeIndex, betaFixed, x);
        return DoubleArray.of(nCaplets,
            n -> capList.get(currentStart + n).getCapletFloorletPeriods().stream()
                .filter(p -> p.getFixingDateTime().isAfter(prevExpiry))
                .mapToDouble(p -> sabrPeriodPricer.presentValue(p, ratesProvider, volsNew).getAmount())
                .sum() / priceList.get(currentStart + n));
      }
    };
    return priceFunction;
  }

  // node sensitivity function
  private Function<DoubleArray, DoubleMatrix> createJacobianFunction(
      RatesProvider ratesProvider,
      SabrParametersIborCapletFloorletVolatilities volatilities,
      ZonedDateTime prevExpiry,
      List<ResolvedIborCapFloorLeg> capList,
      List<Double> priceList,
      Currency currency,
      int[] startIndex,
      int nExpiries,
      int timeIndex,
      int nCaplets,
      boolean betaFixed) {

    Curve alphaCurve = volatilities.getParameters().getAlphaCurve();
    Curve betaCurve = volatilities.getParameters().getBetaCurve();
    Curve rhoCurve = volatilities.getParameters().getRhoCurve();
    Curve nuCurve = volatilities.getParameters().getNuCurve();
    int currentStart = startIndex[timeIndex];
    Function<DoubleArray, DoubleMatrix> jacobianFunction = new Function<DoubleArray, DoubleMatrix>() {
      @Override
      public DoubleMatrix apply(DoubleArray x) {
        SabrParametersIborCapletFloorletVolatilities volsNew = updateParameters(volatilities, nExpiries, timeIndex, betaFixed, x);
        double[][] jacobian = new double[nCaplets][4];
        for (int i = 0; i < nCaplets; ++i) {
          PointSensitivities point = capList.get(currentStart + i).getCapletFloorletPeriods().stream()
              .filter(p -> p.getFixingDateTime().isAfter(prevExpiry))
              .map(p -> sabrPeriodPricer.presentValueSensitivityModelParamsSabr(p, ratesProvider, volsNew))
              .reduce((c1, c2) -> c1.combinedWith(c2))
              .get()
              .build();
          double targetPrice = priceList.get(currentStart + i);
          CurrencyParameterSensitivities sensi = volsNew.parameterSensitivity(point);
          jacobian[i][0] = sensi.getSensitivity(alphaCurve.getName(), currency).getSensitivity().get(timeIndex) / targetPrice;
          if (betaFixed) {
            jacobian[i][1] = 0d;
            jacobian[i][2] = sensi.getSensitivity(rhoCurve.getName(), currency).getSensitivity().get(timeIndex) / targetPrice;

          } else {
            jacobian[i][1] = sensi.getSensitivity(betaCurve.getName(), currency).getSensitivity().get(timeIndex) / targetPrice;
            jacobian[i][2] = 0d;

          }
          jacobian[i][3] = sensi.getSensitivity(nuCurve.getName(), currency).getSensitivity().get(timeIndex) / targetPrice;
        }
        return DoubleMatrix.ofUnsafe(jacobian);
      }
    };
    return jacobianFunction;
  }

  // update vols
  private SabrParametersIborCapletFloorletVolatilities updateParameters(
      SabrParametersIborCapletFloorletVolatilities volatilities,
      int nExpiries,
      int timeIndex,
      boolean betaFixed,
      DoubleArray newParameters) {

    int nBetaParams = volatilities.getParameters().getBetaCurve().getParameterCount();
    int nRhoParams = volatilities.getParameters().getRhoCurve().getParameterCount();
    SabrParametersIborCapletFloorletVolatilities newVols = volatilities
        .withParameter(timeIndex, newParameters.get(0))
        .withParameter(timeIndex + nExpiries + nBetaParams + nRhoParams, newParameters.get(3));
    if (betaFixed) {
      newVols = newVols.withParameter(timeIndex + nExpiries + nBetaParams, newParameters.get(2));
      return newVols;
    }
    newVols = newVols.withParameter(timeIndex + nExpiries, newParameters.get(1));
    return newVols;
  }

  // sum of caplet prices which are not fixed
  private DoubleArray adjustedPrices(
      RatesProvider ratesProvider,
      IborCapletFloorletVolatilities vols,
      ZonedDateTime prevExpiry,
      List<ResolvedIborCapFloorLeg> capList,
      List<Double> priceList,
      int[] startIndex,
      int timeIndex,
      int nCaplets) {

    if (timeIndex == 0) {
      return DoubleArray.filled(nCaplets, 1d);
    }
    int currentStart = startIndex[timeIndex];
    return DoubleArray.of(nCaplets,
        n -> (priceList.get(currentStart + n) - capList.get(currentStart + n).getCapletFloorletPeriods().stream()
            .filter(p -> !p.getFixingDateTime().isAfter(prevExpiry))
            .mapToDouble(p -> sabrPeriodPricer.presentValue(p, ratesProvider, vols).getAmount())
            .sum()) / priceList.get(currentStart + n));
  }

}<|MERGE_RESOLUTION|>--- conflicted
+++ resolved
@@ -78,11 +78,7 @@
     TRANSFORMS[0] = new SingleRangeLimitTransform(0.0, LimitType.GREATER_THAN); // alpha > 0
     TRANSFORMS[1] = new DoubleRangeLimitTransform(0.0, 1.0); // 0 <= beta <= 1
     TRANSFORMS[2] = new DoubleRangeLimitTransform(-RHO_LIMIT, RHO_LIMIT); // -1 <= rho <= 1
-<<<<<<< HEAD
-    TRANSFORMS[3] = new DoubleRangeLimitTransform(0.001, 2.5);
-=======
     TRANSFORMS[3] = new DoubleRangeLimitTransform(0.001d, 2.50d);
->>>>>>> d18e20db
     // nu > 0  and limit on Nu to avoid numerical instability in formula for large nu.
   }
 
