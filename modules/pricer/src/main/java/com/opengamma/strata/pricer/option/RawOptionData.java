--- conflicted
+++ resolved
@@ -75,14 +75,6 @@
    */
   @PropertyDefinition(get = "optional")
   private final Double shift;
-  /**
-   * The measurement error of the option data.
-   * <p>
-   * These will be used if the option data is calibrated by a least square method. 
-   * {@code data} and {@code error} must have the same number of elements.
-   */
-  @PropertyDefinition(get = "optional")
-  private final DoubleMatrix error;
 
   //-------------------------------------------------------------------------
   /**
@@ -110,11 +102,8 @@
       ArgChecker.isTrue(strikes.size() == data.columnCount(),
           "strikes should be of the same size as the inner data dimension");
     }
-<<<<<<< HEAD
-    return new RawOptionData(expiries, strikes, strikeType, data, dataType, 0.0, null);
-=======
+
     return new RawOptionData(expiries, strikes, strikeType, data, null, dataType, 0.0);
->>>>>>> 09c6eaa2
   }
 
   /**
@@ -140,19 +129,11 @@
       ArgChecker.isTrue(strikes.size() == data.columnCount(),
           "strikes should be of the same size as the inner data dimension");
     }
-<<<<<<< HEAD
-    return new RawOptionData(expiries, strikes, strikeType, data, ValueType.BLACK_VOLATILITY, shift, null);
-  }
-
-  /**
-   * Obtains an instance of the raw data and error.
-=======
     return new RawOptionData(expiries, strikes, strikeType, data, null, ValueType.BLACK_VOLATILITY, shift);
   }
 
   /**
    * Obtains an instance of the raw data with error.
->>>>>>> 09c6eaa2
    * <p>
    * The data values can be model parameters (like Black or normal volatilities) or direct option prices.
    * 
@@ -160,13 +141,8 @@
    * @param strikes  the strikes-like data
    * @param strikeType  the value type of the strike-like dimension
    * @param data  the data
-<<<<<<< HEAD
-   * @param dataType  the data type
-   * @param error  the error
-=======
    * @param error  the error
    * @param dataType  the data type
->>>>>>> 09c6eaa2
    * @return the instance
    */
   public static RawOptionData of(
@@ -174,13 +150,6 @@
       DoubleArray strikes,
       ValueType strikeType,
       DoubleMatrix data,
-<<<<<<< HEAD
-      ValueType dataType,
-      DoubleMatrix error) {
-
-    ArgChecker.isTrue(expiries.size() == data.rowCount(),
-        "expiries list should be of the same size as the external data dimension");
-=======
       DoubleMatrix error,
       ValueType dataType) {
 
@@ -190,36 +159,22 @@
         "the error row count should be the same as the data raw count");
     ArgChecker.isTrue(error.columnCount() == data.columnCount(),
         "the error column count should the same as the data column count");
->>>>>>> 09c6eaa2
     for (int i = 0; i < expiries.size(); i++) {
       ArgChecker.isTrue(strikes.size() == data.columnCount(),
           "strikes should be of the same size as the inner data dimension");
     }
-<<<<<<< HEAD
-    return new RawOptionData(expiries, strikes, strikeType, data, dataType, 0.0, error);
-  }
-
-  /**
-   * Obtains an instance of the raw volatility for shifted Black (log-normal) volatility, and error.
-=======
     return new RawOptionData(expiries, strikes, strikeType, data, error, dataType, 0.0);
   }
 
   /**
    * Obtains an instance of the raw data with error for shifted Black (log-normal) volatility.
->>>>>>> 09c6eaa2
    * 
    * @param expiries  the expiries
    * @param strikes  the strikes-like data
    * @param strikeType  the value type of the strike-like dimension
    * @param data  the data
-<<<<<<< HEAD
-   * @param shift  the shift
-   * @param error  the error
-=======
    * @param error  the error
    * @param shift  the shift
->>>>>>> 09c6eaa2
    * @return the instance
    */
   public static RawOptionData ofBlackVolatility(
@@ -227,13 +182,8 @@
       DoubleArray strikes,
       ValueType strikeType,
       DoubleMatrix data,
-<<<<<<< HEAD
-      Double shift,
-      DoubleMatrix error) {
-=======
       DoubleMatrix error,
       Double shift) {
->>>>>>> 09c6eaa2
 
     ArgChecker.isTrue(expiries.size() == data.rowCount(),
         "expiries list should be of the same size as the external data dimension");
@@ -241,11 +191,7 @@
       ArgChecker.isTrue(strikes.size() == data.columnCount(),
           "strikes should be of the same size as the inner data dimension");
     }
-<<<<<<< HEAD
-    return new RawOptionData(expiries, strikes, strikeType, data, ValueType.BLACK_VOLATILITY, shift, error);
-=======
     return new RawOptionData(expiries, strikes, strikeType, data, error, ValueType.BLACK_VOLATILITY, shift);
->>>>>>> 09c6eaa2
   }
 
   //-------------------------------------------------------------------------
@@ -300,8 +246,7 @@
       DoubleMatrix data,
       DoubleMatrix error,
       ValueType dataType,
-      Double shift,
-      DoubleMatrix error) {
+      Double shift) {
     JodaBeanUtils.notNull(expiries, "expiries");
     JodaBeanUtils.notNull(strikes, "strikes");
     JodaBeanUtils.notNull(strikeType, "strikeType");
@@ -314,7 +259,6 @@
     this.error = error;
     this.dataType = dataType;
     this.shift = shift;
-    this.error = error;
   }
 
   @Override
@@ -398,18 +342,6 @@
    */
   public OptionalDouble getShift() {
     return shift != null ? OptionalDouble.of(shift) : OptionalDouble.empty();
-  }
-
-  //-----------------------------------------------------------------------
-  /**
-   * Gets the measurement error of the option data.
-   * <p>
-   * These will be used if the option data is calibrated by a least square method.
-   * {@code data} and {@code error} must have the same number of elements.
-   * @return the optional value of the property, not null
-   */
-  public Optional<DoubleMatrix> getError() {
-    return Optional.ofNullable(error);
   }
 
   //-----------------------------------------------------------------------
@@ -426,8 +358,7 @@
           JodaBeanUtils.equal(data, other.data) &&
           JodaBeanUtils.equal(error, other.error) &&
           JodaBeanUtils.equal(dataType, other.dataType) &&
-          JodaBeanUtils.equal(shift, other.shift) &&
-          JodaBeanUtils.equal(error, other.error);
+          JodaBeanUtils.equal(shift, other.shift);
     }
     return false;
   }
@@ -442,7 +373,6 @@
     hash = hash * 31 + JodaBeanUtils.hashCode(error);
     hash = hash * 31 + JodaBeanUtils.hashCode(dataType);
     hash = hash * 31 + JodaBeanUtils.hashCode(shift);
-    hash = hash * 31 + JodaBeanUtils.hashCode(error);
     return hash;
   }
 
@@ -456,8 +386,7 @@
     buf.append("data").append('=').append(data).append(',').append(' ');
     buf.append("error").append('=').append(error).append(',').append(' ');
     buf.append("dataType").append('=').append(dataType).append(',').append(' ');
-    buf.append("shift").append('=').append(shift).append(',').append(' ');
-    buf.append("error").append('=').append(JodaBeanUtils.toString(error));
+    buf.append("shift").append('=').append(JodaBeanUtils.toString(shift));
     buf.append('}');
     return buf.toString();
   }
