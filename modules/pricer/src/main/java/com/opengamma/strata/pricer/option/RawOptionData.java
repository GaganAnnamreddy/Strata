--- conflicted
+++ resolved
@@ -102,10 +102,6 @@
       ArgChecker.isTrue(strikes.size() == data.columnCount(),
           "strikes should be of the same size as the inner data dimension");
     }
-<<<<<<< HEAD
-
-=======
->>>>>>> b777c401
     return new RawOptionData(expiries, strikes, strikeType, data, null, dataType, 0.0);
   }
 
