--- conflicted
+++ resolved
@@ -229,11 +229,7 @@
     double shift = IborCapletFloorletDataSet.SHIFT;
     double expectedCaplet = NOTIONAL * df * CAPLET_LONG.getYearFraction() *
         BlackFormulaRepository.price(forward + shift, STRIKE + shift, expiry, volatility, true);
-<<<<<<< HEAD
-    double expectedFloorlet = -NOTIONAL * df * CAPLET_LONG.getYearFraction() *
-=======
-    double expectedFloorlet = -NOTIONAL * df * FLOORLET_SHORT.getYearFraction() *
->>>>>>> ae169392
+    double expectedFloorlet = -NOTIONAL * df * FLOORLET_SHORT.getYearFraction() *
         BlackFormulaRepository.price(forward + shift, STRIKE + shift, expiry, volatility, false);
     assertEquals(computedCaplet.getCurrency(), EUR);
     assertEquals(computedCaplet.getAmount(), expectedCaplet, NOTIONAL * TOL);
@@ -319,11 +315,7 @@
     double shift = IborCapletFloorletDataSet.SHIFT;
     double expectedCaplet = NOTIONAL * df * CAPLET_LONG.getYearFraction() *
         BlackFormulaRepository.delta(forward + shift, STRIKE + shift, expiry, volatility, true);
-<<<<<<< HEAD
-    double expectedFloorlet = -NOTIONAL * df * CAPLET_LONG.getYearFraction() *
-=======
-    double expectedFloorlet = -NOTIONAL * df * FLOORLET_SHORT.getYearFraction() *
->>>>>>> ae169392
+    double expectedFloorlet = -NOTIONAL * df * FLOORLET_SHORT.getYearFraction() *
         BlackFormulaRepository.delta(forward + shift, STRIKE + shift, expiry, volatility, false);
     assertEquals(computedCaplet.getCurrency(), EUR);
     assertEquals(computedCaplet.getAmount(), expectedCaplet, NOTIONAL * TOL);
@@ -379,11 +371,7 @@
     double shift = IborCapletFloorletDataSet.SHIFT;
     double expectedCaplet = NOTIONAL * df * CAPLET_LONG.getYearFraction() *
         BlackFormulaRepository.gamma(forward + shift, STRIKE + shift, expiry, volatility);
-<<<<<<< HEAD
-    double expectedFloorlet = -NOTIONAL * df * CAPLET_LONG.getYearFraction() *
-=======
-    double expectedFloorlet = -NOTIONAL * df * FLOORLET_SHORT.getYearFraction() *
->>>>>>> ae169392
+    double expectedFloorlet = -NOTIONAL * df * FLOORLET_SHORT.getYearFraction() *
         BlackFormulaRepository.gamma(forward + shift, STRIKE + shift, expiry, volatility);
     assertEquals(computedCaplet.getCurrency(), EUR);
     assertEquals(computedCaplet.getAmount(), expectedCaplet, NOTIONAL * TOL);
@@ -450,11 +438,7 @@
     double shift = IborCapletFloorletDataSet.SHIFT;
     double expectedCaplet = NOTIONAL * df * CAPLET_LONG.getYearFraction() *
         BlackFormulaRepository.driftlessTheta(forward + shift, STRIKE + shift, expiry, volatility);
-<<<<<<< HEAD
-    double expectedFloorlet = -NOTIONAL * df * CAPLET_LONG.getYearFraction() *
-=======
-    double expectedFloorlet = -NOTIONAL * df * FLOORLET_SHORT.getYearFraction() *
->>>>>>> ae169392
+    double expectedFloorlet = -NOTIONAL * df * FLOORLET_SHORT.getYearFraction() *
         BlackFormulaRepository.driftlessTheta(forward + shift, STRIKE + shift, expiry, volatility);
     assertEquals(computedCaplet.getCurrency(), EUR);
     assertEquals(computedCaplet.getAmount(), expectedCaplet, NOTIONAL * TOL);
