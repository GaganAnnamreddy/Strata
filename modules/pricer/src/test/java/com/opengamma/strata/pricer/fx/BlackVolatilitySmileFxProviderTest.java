/**
 * Copyright (C) 2015 - present by OpenGamma Inc. and the OpenGamma group of companies
 * 
 * Please see distribution for license.
 */
package com.opengamma.strata.pricer.fx;

import static com.opengamma.strata.basics.currency.Currency.EUR;
import static com.opengamma.strata.basics.currency.Currency.GBP;
import static com.opengamma.strata.basics.currency.Currency.USD;
import static com.opengamma.strata.basics.date.DayCounts.ACT_360;
import static com.opengamma.strata.basics.date.DayCounts.ACT_365F;
import static com.opengamma.strata.collect.TestHelper.coverBeanEquals;
import static com.opengamma.strata.collect.TestHelper.coverImmutableBean;
import static com.opengamma.strata.collect.TestHelper.date;
import static org.testng.Assert.assertEquals;

import java.time.LocalDate;
import java.time.LocalTime;
import java.time.ZoneId;
import java.time.ZonedDateTime;
import java.util.Iterator;

import org.testng.annotations.Test;

import com.google.common.collect.ImmutableList;
import com.opengamma.strata.basics.currency.CurrencyPair;
import com.opengamma.strata.collect.array.DoubleArray;
import com.opengamma.strata.collect.array.DoubleMatrix;
import com.opengamma.strata.market.interpolator.CurveExtrapolators;
import com.opengamma.strata.market.interpolator.CurveInterpolators;
import com.opengamma.strata.market.sensitivity.FxOptionSensitivity;
import com.opengamma.strata.market.surface.SurfaceCurrencyParameterSensitivity;
import com.opengamma.strata.market.surface.SurfaceParameterMetadata;
import com.opengamma.strata.market.surface.meta.FxVolatilitySurfaceYearFractionNodeMetadata;
import com.opengamma.strata.math.impl.interpolation.CombinedInterpolatorExtrapolator;
import com.opengamma.strata.math.impl.interpolation.Interpolator1D;

/**
 * Test {@link BlackVolatilitySmileFxProvider}.
 */
@Test
public class BlackVolatilitySmileFxProviderTest {

  private static final Interpolator1D LINEAR_FLAT = CombinedInterpolatorExtrapolator.of(
      CurveInterpolators.LINEAR.getName(), CurveExtrapolators.FLAT.getName(), CurveExtrapolators.FLAT.getName());

  private static final String NAME = "smileEurUsd";
  private static final DoubleArray TIME_TO_EXPIRY = DoubleArray.of(0.01, 0.252, 0.501, 1.0, 2.0, 5.0);
  private static final DoubleArray ATM = DoubleArray.of(0.175, 0.185, 0.18, 0.17, 0.16, 0.16);
  private static final DoubleArray DELTA = DoubleArray.of(0.10, 0.25);
  private static final DoubleMatrix RISK_REVERSAL = DoubleMatrix.ofUnsafe(new double[][] {
    {-0.010, -0.0050 }, {-0.011, -0.0060 }, {-0.012, -0.0070 }, {-0.013, -0.0080 }, {-0.014, -0.0090 }, {-0.014, -0.0090 } });
  private static final DoubleMatrix STRANGLE = DoubleMatrix.ofUnsafe(new double[][] {
    {0.0300, 0.0100 }, {0.0310, 0.0110 }, {0.0320, 0.0120 }, {0.0330, 0.0130 }, {0.0340, 0.0140 }, {0.0340, 0.0140 } });
  private static final InterpolatedSmileDeltaTermStructureStrikeInterpolation SMILE_TERM =
      InterpolatedSmileDeltaTermStructureStrikeInterpolation
          .of(NAME, TIME_TO_EXPIRY, DELTA, ATM, RISK_REVERSAL, STRANGLE);
  private static final LocalDate VAL_DATE = date(2015, 2, 17);
  private static final LocalTime VAL_TIME = LocalTime.of(13, 45);
  private static final ZoneId LONDON_ZONE = ZoneId.of("Europe/London");
  private static final ZonedDateTime VAL_DATE_TIME = VAL_DATE.atTime(VAL_TIME).atZone(LONDON_ZONE);
  private static final CurrencyPair CURRENCY_PAIR = CurrencyPair.of(EUR, USD);

  private static final BlackVolatilitySmileFxProvider PROVIDER =
      BlackVolatilitySmileFxProvider.of(SMILE_TERM, CURRENCY_PAIR, ACT_365F, VAL_DATE_TIME);
  private static final LocalTime TIME = LocalTime.of(11, 45);
  private static final ZonedDateTime[] TEST_EXPIRY = new ZonedDateTime[] {
    date(2015, 2, 18).atTime(LocalTime.MIDNIGHT).atZone(LONDON_ZONE),
    date(2015, 9, 17).atTime(TIME).atZone(LONDON_ZONE),
    date(2016, 6, 17).atTime(TIME).atZone(LONDON_ZONE),
    date(2018, 7, 17).atTime(TIME).atZone(LONDON_ZONE) };
  private static final double[] FORWARD = new double[] {1.4, 1.395, 1.39, 1.38, 1.35 };
  private static final int NB_EXPIRY = TEST_EXPIRY.length;
  private static final double[] TEST_STRIKE = new double[] {1.1, 1.28, 1.45, 1.62, 1.8 };
  private static final int NB_STRIKE = TEST_STRIKE.length;

  private static final double TOLERANCE = 1.0E-12;
  private static final double EPS = 1.0E-7;

  //-------------------------------------------------------------------------
  public void test_builder() {
    BlackVolatilitySmileFxProvider test = BlackVolatilitySmileFxProvider.builder()
        .currencyPair(CURRENCY_PAIR)
        .dayCount(ACT_365F)
        .smile(SMILE_TERM)
        .valuationDateTime(VAL_DATE_TIME)
        .build();
    assertEquals(test.getValuationDateTime(), VAL_DATE_TIME);
    assertEquals(test.getCurrencyPair(), CURRENCY_PAIR);
    assertEquals(test.getDayCount(), ACT_365F);
    assertEquals(test.getSmile(), SMILE_TERM);
    assertEquals(PROVIDER, test);
  }

  //-------------------------------------------------------------------------
  public void test_volatility() {
    for (int i = 0; i < NB_EXPIRY; i++) {
      double expiryTime = PROVIDER.relativeTime(TEST_EXPIRY[i]);
      for (int j = 0; j < NB_STRIKE; ++j) {
        double volExpected = SMILE_TERM.volatility(expiryTime, TEST_STRIKE[j], FORWARD[i]);
        double volComputed = PROVIDER.getVolatility(CURRENCY_PAIR, TEST_EXPIRY[i], TEST_STRIKE[j], FORWARD[i]);
        assertEquals(volComputed, volExpected, TOLERANCE);
      }
    }
  }

  public void test_volatility_inverse() {
    for (int i = 0; i < NB_EXPIRY; i++) {
      double expiryTime = PROVIDER.relativeTime(TEST_EXPIRY[i]);
      for (int j = 0; j < NB_STRIKE; ++j) {
        double volExpected = SMILE_TERM.volatility(expiryTime, TEST_STRIKE[j], FORWARD[i]);
        double volComputed = PROVIDER.getVolatility(CURRENCY_PAIR.inverse(), TEST_EXPIRY[i], 1d / TEST_STRIKE[j],
            1d / FORWARD[i]);
        assertEquals(volComputed, volExpected, TOLERANCE);
      }
    }
  }

  //-------------------------------------------------------------------------
  public void test_surfaceParameterSensitivity() {
    for (int i = 0; i < NB_EXPIRY; i++) {
      for (int j = 0; j < NB_STRIKE; ++j) {
        FxOptionSensitivity sensi = FxOptionSensitivity.of(
            CURRENCY_PAIR, TEST_EXPIRY[i], TEST_STRIKE[j], FORWARD[i], GBP, 1d);
        SurfaceCurrencyParameterSensitivity computed = PROVIDER.surfaceParameterSensitivity(sensi);
        Iterator<SurfaceParameterMetadata> itr = computed.getMetadata().getParameterMetadata().get().iterator();
        for (double value : computed.getSensitivity().toArray()) {
          FxVolatilitySurfaceYearFractionNodeMetadata meta = ((FxVolatilitySurfaceYearFractionNodeMetadata) itr.next());
          double nodeExpiry = meta.getYearFraction();
          double nodeDelta = meta.getStrike().getValue();
          double expected = nodeSensitivity(
              PROVIDER, CURRENCY_PAIR, TEST_EXPIRY[i], TEST_STRIKE[j], FORWARD[i], nodeExpiry, nodeDelta);
          assertEquals(value, expected, EPS);
        }

      }
    }
  }

  public void test_surfaceParameterSensitivity_inverse() {
    for (int i = 0; i < NB_EXPIRY; i++) {
      for (int j = 0; j < NB_STRIKE; ++j) {
        FxOptionSensitivity sensi = FxOptionSensitivity.of(
            CURRENCY_PAIR.inverse(), TEST_EXPIRY[i], 1d / TEST_STRIKE[j], 1d / FORWARD[i], GBP, 1d);
        SurfaceCurrencyParameterSensitivity computed = PROVIDER.surfaceParameterSensitivity(sensi);
        Iterator<SurfaceParameterMetadata> itr = computed.getMetadata().getParameterMetadata().get().iterator();
        for (double value : computed.getSensitivity().toArray()) {
          FxVolatilitySurfaceYearFractionNodeMetadata meta = ((FxVolatilitySurfaceYearFractionNodeMetadata) itr.next());
          double nodeExpiry = meta.getYearFraction();
          double nodeDelta = meta.getStrike().getValue();
          double expected = nodeSensitivity(PROVIDER, CURRENCY_PAIR.inverse(),
              TEST_EXPIRY[i], 1d / TEST_STRIKE[j], 1d / FORWARD[i], nodeExpiry, nodeDelta);
          assertEquals(value, expected, EPS);
        }
      }
    }
  }

  //-------------------------------------------------------------------------
  public void coverage() {
    BlackVolatilitySmileFxProvider test1 =
        BlackVolatilitySmileFxProvider.of(SMILE_TERM, CURRENCY_PAIR, ACT_365F, VAL_DATE_TIME);
    coverImmutableBean(test1);
    BlackVolatilitySmileFxProvider test2 = BlackVolatilitySmileFxProvider.of(
        SMILE_TERM,
        CURRENCY_PAIR.inverse(),
        ACT_360,
        ZonedDateTime.of(2015, 12, 21, 11, 15, 0, 0, ZoneId.of("Z")));
    coverBeanEquals(test1, test2);
  }

  //-------------------------------------------------------------------------
  // bumping a node point at (nodeExpiry, nodeDelta)
  private double nodeSensitivity(
      BlackVolatilitySmileFxProvider provider,
      CurrencyPair pair,
      ZonedDateTime expiry,
      double strike,
      double forward,
      double nodeExpiry,
      double nodeDelta) {

    double strikeMod = provider.getCurrencyPair().equals(pair) ? strike : 1.0 / strike;
    double forwardMod = provider.getCurrencyPair().equals(pair) ? forward : 1.0 / forward;

    InterpolatedSmileDeltaTermStructureStrikeInterpolation smileTerm =
        (InterpolatedSmileDeltaTermStructureStrikeInterpolation) provider.getSmile();
    double[] times = smileTerm.getTimeToExpiry().toArray();
    int nTimes = times.length;
    SmileDeltaParameters[] volTermUp = new SmileDeltaParameters[nTimes];
    SmileDeltaParameters[] volTermDw = new SmileDeltaParameters[nTimes];
    int deltaIndex = -1;
    for (int i = 0; i < nTimes; ++i) {
      DoubleArray deltas = smileTerm.getVolatilityTerm().get(i).getDelta();
      int nDeltas = deltas.size();
      int nDeltasTotal = 2 * nDeltas + 1;
      double[] deltasTotal = new double[nDeltasTotal];
      for (int j = 0; j < nDeltas; ++j) {
        deltasTotal[j] = 1d - deltas.get(j);
        deltasTotal[2 * nDeltas - j] = deltas.get(j);
      }
      double[] volsUp = smileTerm.getVolatilityTerm().get(i).getVolatility().toArray();
      double[] volsDw = smileTerm.getVolatilityTerm().get(i).getVolatility().toArray();
      if (Math.abs(times[i] - nodeExpiry) < TOLERANCE) {
        for (int j = 0; j < nDeltasTotal; ++j) {
          if (Math.abs(deltasTotal[j] - nodeDelta) < TOLERANCE) {
            deltaIndex = j;
            volsUp[j] += EPS;
            volsDw[j] -= EPS;
          }
        }
      }
      volTermUp[i] = SmileDeltaParameters.of(times[i], deltas, DoubleArray.copyOf(volsUp));
      volTermDw[i] = SmileDeltaParameters.of(times[i], deltas, DoubleArray.copyOf(volsDw));
    }
    InterpolatedSmileDeltaTermStructureStrikeInterpolation smileTermUp =
        InterpolatedSmileDeltaTermStructureStrikeInterpolation.of(smileTerm.getName(), ImmutableList.copyOf(volTermUp));
    InterpolatedSmileDeltaTermStructureStrikeInterpolation smileTermDw =
        InterpolatedSmileDeltaTermStructureStrikeInterpolation.of(smileTerm.getName(), ImmutableList.copyOf(volTermDw));
    BlackVolatilitySmileFxProvider provUp =
        BlackVolatilitySmileFxProvider.of(smileTermUp, CURRENCY_PAIR, ACT_365F, VAL_DATE_TIME);
    BlackVolatilitySmileFxProvider provDw =
        BlackVolatilitySmileFxProvider.of(smileTermDw, CURRENCY_PAIR, ACT_365F, VAL_DATE_TIME);
    double volUp = provUp.getVolatility(pair, expiry, strike, forward);
    double volDw = provDw.getVolatility(pair, expiry, strike, forward);
    double totalSensi = 0.5 * (volUp - volDw) / EPS;

    double expiryTime = provider.relativeTime(expiry);
<<<<<<< HEAD
    SmileDeltaParameters singleSmile = smileTerm.getSmileForTime(expiryTime);
=======
    SmileDeltaParameters singleSmile = smileTerm.smileForTime(expiryTime);
>>>>>>> 3be9489c
    double[] strikesUp = singleSmile.getStrike(forwardMod).toArray();
    double[] strikesDw = strikesUp.clone();
    double[] vols = singleSmile.getVolatility().toArray();
    strikesUp[deltaIndex] += EPS;
    strikesDw[deltaIndex] -= EPS;
    double volStrikeUp = LINEAR_FLAT.interpolate(LINEAR_FLAT.getDataBundleFromSortedArrays(strikesUp, vols), strikeMod);
    double volStrikeDw = LINEAR_FLAT.interpolate(LINEAR_FLAT.getDataBundleFromSortedArrays(strikesDw, vols), strikeMod);
    double sensiStrike = 0.5 * (volStrikeUp - volStrikeDw) / EPS;
<<<<<<< HEAD
    SmileDeltaParameters singleSmileUp = smileTermUp.getSmileForTime(expiryTime);
    double strikeUp = singleSmileUp.getStrike(forwardMod).get(deltaIndex);
    SmileDeltaParameters singleSmileDw = smileTermDw.getSmileForTime(expiryTime);
=======
    SmileDeltaParameters singleSmileUp = smileTermUp.smileForTime(expiryTime);
    double strikeUp = singleSmileUp.getStrike(forwardMod).get(deltaIndex);
    SmileDeltaParameters singleSmileDw = smileTermDw.smileForTime(expiryTime);
>>>>>>> 3be9489c
    double strikeDw = singleSmileDw.getStrike(forwardMod).get(deltaIndex);
    double sensiVol = 0.5 * (strikeUp - strikeDw) / EPS;

    return totalSensi - sensiStrike * sensiVol;
  }

}<|MERGE_RESOLUTION|>--- conflicted
+++ resolved
@@ -227,11 +227,7 @@
     double totalSensi = 0.5 * (volUp - volDw) / EPS;
 
     double expiryTime = provider.relativeTime(expiry);
-<<<<<<< HEAD
-    SmileDeltaParameters singleSmile = smileTerm.getSmileForTime(expiryTime);
-=======
     SmileDeltaParameters singleSmile = smileTerm.smileForTime(expiryTime);
->>>>>>> 3be9489c
     double[] strikesUp = singleSmile.getStrike(forwardMod).toArray();
     double[] strikesDw = strikesUp.clone();
     double[] vols = singleSmile.getVolatility().toArray();
@@ -240,15 +236,9 @@
     double volStrikeUp = LINEAR_FLAT.interpolate(LINEAR_FLAT.getDataBundleFromSortedArrays(strikesUp, vols), strikeMod);
     double volStrikeDw = LINEAR_FLAT.interpolate(LINEAR_FLAT.getDataBundleFromSortedArrays(strikesDw, vols), strikeMod);
     double sensiStrike = 0.5 * (volStrikeUp - volStrikeDw) / EPS;
-<<<<<<< HEAD
-    SmileDeltaParameters singleSmileUp = smileTermUp.getSmileForTime(expiryTime);
-    double strikeUp = singleSmileUp.getStrike(forwardMod).get(deltaIndex);
-    SmileDeltaParameters singleSmileDw = smileTermDw.getSmileForTime(expiryTime);
-=======
     SmileDeltaParameters singleSmileUp = smileTermUp.smileForTime(expiryTime);
     double strikeUp = singleSmileUp.getStrike(forwardMod).get(deltaIndex);
     SmileDeltaParameters singleSmileDw = smileTermDw.smileForTime(expiryTime);
->>>>>>> 3be9489c
     double strikeDw = singleSmileDw.getStrike(forwardMod).get(deltaIndex);
     double sensiVol = 0.5 * (strikeUp - strikeDw) / EPS;
 
