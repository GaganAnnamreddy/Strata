/**
 * Copyright (C) 2015 - present by OpenGamma Inc. and the OpenGamma group of companies
 *
 * Please see distribution for license.
 */
package com.opengamma.strata.loader.impl.fpml;

import java.time.LocalDate;
import java.time.Period;
import java.util.List;
import java.util.Locale;
import java.util.Optional;

import com.google.common.collect.ImmutableList;
import com.opengamma.strata.basics.PayReceive;
import com.opengamma.strata.basics.Trade;
import com.opengamma.strata.basics.date.AdjustableDate;
import com.opengamma.strata.basics.date.BusinessDayAdjustment;
import com.opengamma.strata.basics.date.DaysAdjustment;
import com.opengamma.strata.basics.index.FloatingRateName;
import com.opengamma.strata.basics.index.FloatingRateType;
import com.opengamma.strata.basics.index.IborIndex;
import com.opengamma.strata.basics.index.Index;
import com.opengamma.strata.basics.index.OvernightIndex;
import com.opengamma.strata.basics.schedule.Frequency;
import com.opengamma.strata.basics.schedule.PeriodicSchedule;
import com.opengamma.strata.basics.schedule.StubConvention;
import com.opengamma.strata.basics.value.ValueAdjustment;
import com.opengamma.strata.basics.value.ValueSchedule;
import com.opengamma.strata.basics.value.ValueStep;
import com.opengamma.strata.collect.Messages;
import com.opengamma.strata.collect.io.XmlElement;
import com.opengamma.strata.loader.fpml.FpmlDocument;
import com.opengamma.strata.loader.fpml.FpmlParseException;
import com.opengamma.strata.loader.fpml.FpmlParserPlugin;
import com.opengamma.strata.product.TradeInfoBuilder;
import com.opengamma.strata.product.swap.CompoundingMethod;
import com.opengamma.strata.product.swap.FixedRateCalculation;
import com.opengamma.strata.product.swap.FixingRelativeTo;
import com.opengamma.strata.product.swap.IborRateAveragingMethod;
import com.opengamma.strata.product.swap.IborRateCalculation;
import com.opengamma.strata.product.swap.InflationRateCalculation;
import com.opengamma.strata.product.swap.KnownAmountSwapLeg;
import com.opengamma.strata.product.swap.NegativeRateMethod;
import com.opengamma.strata.product.swap.NotionalSchedule;
import com.opengamma.strata.product.swap.OvernightAccrualMethod;
import com.opengamma.strata.product.swap.OvernightRateCalculation;
import com.opengamma.strata.product.swap.PaymentRelativeTo;
import com.opengamma.strata.product.swap.PaymentSchedule;
import com.opengamma.strata.product.swap.PriceIndexCalculationMethod;
import com.opengamma.strata.product.swap.RateCalculation;
import com.opengamma.strata.product.swap.RateCalculationSwapLeg;
import com.opengamma.strata.product.swap.ResetSchedule;
import com.opengamma.strata.product.swap.StubCalculation;
import com.opengamma.strata.product.swap.Swap;
import com.opengamma.strata.product.swap.SwapLeg;
import com.opengamma.strata.product.swap.SwapTrade;

/**
 * FpML parser for Swaps.
 * <p>
 * This parser handles the subset of FpML necessary to populate the trade model.
 */
final class SwapFpmlParserPlugin
    implements FpmlParserPlugin {
  // this class is loaded by ExtendedEnum reflection

  /**
   * The singleton instance of the parser.
   */
  public static final SwapFpmlParserPlugin INSTANCE = new SwapFpmlParserPlugin();

  /**
   * Restricted constructor.
   */
  private SwapFpmlParserPlugin() {
  }

  //-------------------------------------------------------------------------
  @Override
  public Trade parseTrade(FpmlDocument document, XmlElement tradeEl) {
    // supported elements:
    //  'swapStream+'
    //  'swapStream/buyerPartyReference'
    //  'swapStream/sellerPartyReference'
    //  'swapStream/calculationPeriodDates'
    //  'swapStream/paymentDates'
    //  'swapStream/resetDates?'
    //  'swapStream/calculationPeriodAmount'
    //  'swapStream/stubCalculationPeriodAmount?'
    //  'swapStream/principalExchanges?'
    //  'swapStream/calculationPeriodAmount/knownAmountSchedule'
    // ignored elements:
    //  'Product.model?'
    //  'swapStream/cashflows?'
    //  'swapStream/settlementProvision?'
    //  'swapStream/formula?'
    //  'earlyTerminationProvision?'
    //  'cancelableProvision?'
    //  'extendibleProvision?'
    //  'additionalPayment*'
    //  'additionalTerms?'
    // rejected elements:
    //  'swapStream/calculationPeriodAmount/calculation/fxLinkedNotionalSchedule'
    //  'swapStream/calculationPeriodAmount/calculation/futureValueNotional'
    TradeInfoBuilder tradeInfoBuilder = document.parseTradeInfo(tradeEl);
    XmlElement swapEl = tradeEl.getChild("swap");
    ImmutableList<XmlElement> legEls = swapEl.getChildren("swapStream");
    ImmutableList.Builder<SwapLeg> legsBuilder = ImmutableList.builder();
    for (XmlElement legEl : legEls) {
      // calculation
      XmlElement calcPeriodAmountEl = legEl.getChild("calculationPeriodAmount");
      XmlElement calcEl = calcPeriodAmountEl.findChild("calculation")
          .orElse(XmlElement.ofChildren("calculation", ImmutableList.of()));
      PeriodicSchedule accrualSchedule = parseSwapAccrualSchedule(legEl, document);
      PaymentSchedule paymentSchedule = parseSwapPaymentSchedule(legEl, calcEl, document);
      // known amount or rate calculation
      Optional<XmlElement> knownAmountOptEl = calcPeriodAmountEl.findChild("knownAmountSchedule");
      if (knownAmountOptEl.isPresent()) {
        XmlElement knownAmountEl = knownAmountOptEl.get();
        document.validateNotPresent(legEl, "stubCalculationPeriodAmount");
        document.validateNotPresent(legEl, "resetDates");
        // pay/receive and counterparty
        PayReceive payReceive = document.parsePayerReceiver(legEl, tradeInfoBuilder);
        ValueSchedule notionalSchedule = parseSchedule(knownAmountEl, document);
        // build
        legsBuilder.add(KnownAmountSwapLeg.builder()
            .payReceive(payReceive)
            .accrualSchedule(accrualSchedule)
            .paymentSchedule(paymentSchedule)
            .amount(notionalSchedule)
            .currency(document.parseCurrency(knownAmountEl.getChild("currency")))
            .build());
      } else {
        document.validateNotPresent(calcEl, "fxLinkedNotionalSchedule");
        document.validateNotPresent(calcEl, "futureValueNotional");
        // pay/receive and counterparty
        PayReceive payReceive = document.parsePayerReceiver(legEl, tradeInfoBuilder);
        NotionalSchedule notionalSchedule = parseSwapNotionalSchedule(legEl, calcEl, document);
        RateCalculation calculation = parseSwapCalculation(legEl, calcEl, accrualSchedule, document);
        // build
        legsBuilder.add(RateCalculationSwapLeg.builder()
            .payReceive(payReceive)
            .accrualSchedule(accrualSchedule)
            .paymentSchedule(paymentSchedule)
            .notionalSchedule(notionalSchedule)
            .calculation(calculation)
            .build());
      }
    }
    return SwapTrade.builder()
        .info(tradeInfoBuilder.build())
        .product(Swap.of(legsBuilder.build()))
        .build();
  }

  // parses the accrual schedule
  private PeriodicSchedule parseSwapAccrualSchedule(XmlElement legEl, FpmlDocument document) {
    // supported elements:
    //  'calculationPeriodDates/effectiveDate'
    //  'calculationPeriodDates/relativeEffectiveDate'
    //  'calculationPeriodDates/terminationDate'
    //  'calculationPeriodDates/relativeTerminationDate'
    //  'calculationPeriodDates/calculationPeriodDates'
    //  'calculationPeriodDates/calculationPeriodDatesAdjustments'
    //  'calculationPeriodDates/firstPeriodStartDate?'
    //  'calculationPeriodDates/firstRegularPeriodStartDate?'
    //  'calculationPeriodDates/lastRegularPeriodEndDate?'
    //  'calculationPeriodDates/stubPeriodType?'
    //  'calculationPeriodDates/calculationPeriodFrequency'
    // ignored elements:
    //  'calculationPeriodDates/firstCompoundingPeriodEndDate?'
    PeriodicSchedule.Builder accrualScheduleBuilder = PeriodicSchedule.builder();
    // calculation dates
    XmlElement calcPeriodDatesEl = legEl.getChild("calculationPeriodDates");
    // business day adjustments
    BusinessDayAdjustment bda = document.parseBusinessDayAdjustments(
        calcPeriodDatesEl.getChild("calculationPeriodDatesAdjustments"));
    accrualScheduleBuilder.businessDayAdjustment(bda);
    // start date
    AdjustableDate startDate = calcPeriodDatesEl.findChild("effectiveDate")
        .map(el -> document.parseAdjustableDate(el))
        .orElseGet(() -> document.parseAdjustedRelativeDateOffset(calcPeriodDatesEl.getChild("relativeEffectiveDate")));
    accrualScheduleBuilder.startDate(startDate.getUnadjusted());
    if (!bda.equals(startDate.getAdjustment())) {
      accrualScheduleBuilder.startDateBusinessDayAdjustment(startDate.getAdjustment());
    }
    // end date
    AdjustableDate endDate = calcPeriodDatesEl.findChild("terminationDate")
        .map(el -> document.parseAdjustableDate(el))
        .orElseGet(() -> document.parseAdjustedRelativeDateOffset(calcPeriodDatesEl.getChild("relativeTerminationDate")));
    accrualScheduleBuilder.endDate(endDate.getUnadjusted());
    if (!bda.equals(endDate.getAdjustment())) {
      accrualScheduleBuilder.endDateBusinessDayAdjustment(endDate.getAdjustment());
    }
    // first period start date
    calcPeriodDatesEl.findChild("firstPeriodStartDate").ifPresent(el -> {
      accrualScheduleBuilder.overrideStartDate(document.parseAdjustableDate(el));
    });
    // first regular date
    calcPeriodDatesEl.findChild("firstRegularPeriodStartDate").ifPresent(el -> {
      accrualScheduleBuilder.firstRegularStartDate(document.parseDate(el));
    });
    // last regular date
    calcPeriodDatesEl.findChild("lastRegularPeriodEndDate").ifPresent(el -> {
      accrualScheduleBuilder.lastRegularEndDate(document.parseDate(el));
    });
    // stub type
    calcPeriodDatesEl.findChild("stubPeriodType").ifPresent(el -> {
      accrualScheduleBuilder.stubConvention(parseStubConvention(el, document));
    });
    // frequency
    XmlElement freqEl = calcPeriodDatesEl.getChild("calculationPeriodFrequency");
    Frequency accrualFreq = document.parseFrequency(freqEl);
    accrualScheduleBuilder.frequency(accrualFreq);
    // roll convention
    accrualScheduleBuilder.rollConvention(
        document.convertRollConvention(freqEl.getChild("rollConvention").getContent()));
    return accrualScheduleBuilder.build();
  }

  // parses the payment schedule
  private PaymentSchedule parseSwapPaymentSchedule(XmlElement legEl, XmlElement calcEl, FpmlDocument document) {
    // supported elements:
    //  'paymentDates/paymentFrequency'
    //  'paymentDates/payRelativeTo'
    //  'paymentDates/paymentDaysOffset?'
    //  'paymentDates/paymentDatesAdjustments'
    //  'calculationPeriodAmount/calculation/compoundingMethod'
    // ignored elements:
    //  'paymentDates/calculationPeriodDatesReference'
    //  'paymentDates/resetDatesReference'
    //  'paymentDates/valuationDatesReference'
    //  'paymentDates/firstPaymentDate?'
    //  'paymentDates/lastRegularPaymentDate?'
    PaymentSchedule.Builder paymentScheduleBuilder = PaymentSchedule.builder();
    // payment dates
    XmlElement paymentDatesEl = legEl.getChild("paymentDates");
    // frequency
    paymentScheduleBuilder.paymentFrequency(document.parseFrequency(
        paymentDatesEl.getChild("paymentFrequency")));
    paymentScheduleBuilder.paymentRelativeTo(parsePayRelativeTo(paymentDatesEl.getChild("payRelativeTo")));
    // offset
    Optional<XmlElement> paymentOffsetEl = paymentDatesEl.findChild("paymentDaysOffset");
    BusinessDayAdjustment payAdjustment = document.parseBusinessDayAdjustments(
        paymentDatesEl.getChild("paymentDatesAdjustments"));
    if (paymentOffsetEl.isPresent()) {
      Period period = document.parsePeriod(paymentOffsetEl.get());
      if (period.toTotalMonths() != 0) {
        throw new FpmlParseException("Invalid 'paymentDatesAdjustments' value, expected days-based period: " + period);
      }
      Optional<XmlElement> dayTypeEl = paymentOffsetEl.get().findChild("dayType");
      boolean fixingCalendarDays = period.isZero() ||
          (dayTypeEl.isPresent() && dayTypeEl.get().getContent().equals("Calendar"));
      if (fixingCalendarDays) {
        paymentScheduleBuilder.paymentDateOffset(DaysAdjustment.ofCalendarDays(period.getDays(), payAdjustment));
      } else {
        paymentScheduleBuilder.paymentDateOffset(DaysAdjustment.ofBusinessDays(period.getDays(), payAdjustment.getCalendar()));
      }
    } else {
      paymentScheduleBuilder.paymentDateOffset(DaysAdjustment.ofCalendarDays(0, payAdjustment));
    }
    // compounding
    calcEl.findChild("compoundingMethod").ifPresent(compoundingEl -> {
      paymentScheduleBuilder.compoundingMethod(CompoundingMethod.of(compoundingEl.getContent()));
    });
    return paymentScheduleBuilder.build();
  }

  // parses the notional schedule
  private NotionalSchedule parseSwapNotionalSchedule(XmlElement legEl, XmlElement calcEl, FpmlDocument document) {
    // supported elements:
    //  'principalExchanges/initialExchange'
    //  'principalExchanges/finalExchange'
    //  'principalExchanges/intermediateExchange'
    //  'calculationPeriodAmount/calculation/notionalSchedule'
    // rejected elements:
    //  'calculationPeriodAmount/calculation/notionalSchedule/notionalStepParameters'
    NotionalSchedule.Builder notionalScheduleBuilder = NotionalSchedule.builder();
    // exchanges
    legEl.findChild("principalExchanges").ifPresent(el -> {
      notionalScheduleBuilder.initialExchange(Boolean.parseBoolean(el.getChild("initialExchange").getContent()));
      notionalScheduleBuilder.intermediateExchange(
          Boolean.parseBoolean(el.getChild("intermediateExchange").getContent()));
      notionalScheduleBuilder.finalExchange(Boolean.parseBoolean(el.getChild("finalExchange").getContent()));
    });
    // notional schedule
    XmlElement notionalEl = calcEl.getChild("notionalSchedule");
    document.validateNotPresent(notionalEl, "notionalStepParameters");
    XmlElement notionalScheduleEl = notionalEl.getChild("notionalStepSchedule");
    notionalScheduleBuilder.amount(parseSchedule(notionalScheduleEl, document));
    notionalScheduleBuilder.currency(document.parseCurrency(notionalScheduleEl.getChild("currency")));
    return notionalScheduleBuilder.build();
  }

  // parse swap rate calculation
  private RateCalculation parseSwapCalculation(
      XmlElement legEl,
      XmlElement calcEl,
      PeriodicSchedule accrualSchedule,
      FpmlDocument document) {
    // supported elements:
    //  'calculationPeriodAmount/calculation/fixedRateSchedule'
    //  'calculationPeriodAmount/calculation/floatingRateCalculation'
    //  'calculationPeriodAmount/calculation/inflationRateCalculation'
    Optional<XmlElement> fixedOptEl = calcEl.findChild("fixedRateSchedule");
    Optional<XmlElement> floatingOptEl = calcEl.findChild("floatingRateCalculation");
    Optional<XmlElement> inflationOptEl = calcEl.findChild("inflationRateCalculation");

    if (fixedOptEl.isPresent()) {
      return parseFixed(legEl, calcEl, fixedOptEl.get(), document);

    } else if (floatingOptEl.isPresent()) {
      return parseFloat(legEl, calcEl, floatingOptEl.get(), accrualSchedule, document);

    } else if (inflationOptEl.isPresent()) {
      return parseInflation(legEl, calcEl, inflationOptEl.get(), accrualSchedule, document);

    } else {
      throw new FpmlParseException(
          "Invalid 'calculation' type, not fixedRateSchedule, floatingRateCalculation or inflationRateCalculation");
    }
  }

  // Converts an FpML 'fixedRateSchedule' to a {@code RateCalculation}.
  private RateCalculation parseFixed(XmlElement legEl, XmlElement calcEl, XmlElement fixedEl, FpmlDocument document) {
    // supported elements:
    //  'calculationPeriodAmount/calculation/fixedRateSchedule'
    //  'calculationPeriodAmount/calculation/dayCountFraction'
    // rejected elements:
    //  'resetDates'
    //  'stubCalculationPeriodAmount'
    document.validateNotPresent(legEl, "resetDates");
    document.validateNotPresent(legEl, "stubCalculationPeriodAmount");  // TODO: parse fixed stub rate
    return FixedRateCalculation.builder()
        .rate(parseSchedule(fixedEl, document))
        .dayCount(document.parseDayCountFraction(calcEl.getChild("dayCountFraction")))
        .build();
  }

  // Converts an FpML 'FloatingRateCalculation' to a {@code RateCalculation}.
  private RateCalculation parseFloat(
      XmlElement legEl,
      XmlElement calcEl,
      XmlElement floatingEl,
      PeriodicSchedule accrualSchedule,
      FpmlDocument document) {
    // supported elements:
    //  'calculationPeriodAmount/calculation/floatingRateCalculation'
    //  'calculationPeriodAmount/calculation/floatingRateCalculation/floatingRateIndex'
    //  'calculationPeriodAmount/calculation/floatingRateCalculation/indexTenor?'
    //  'calculationPeriodAmount/calculation/floatingRateCalculation/floatingRateMultiplierSchedule?'
    //  'calculationPeriodAmount/calculation/floatingRateCalculation/spreadSchedule*'
    //  'calculationPeriodAmount/calculation/floatingRateCalculation/initialRate?' (Ibor only)
    //  'calculationPeriodAmount/calculation/floatingRateCalculation/averagingMethod?'
    //  'calculationPeriodAmount/calculation/floatingRateCalculation/negativeInterestRateTreatment?'
    //  'calculationPeriodAmount/calculation/dayCountFraction'
    //  'resetDates/resetRelativeTo'
    //  'resetDates/fixingDates'
    //  'resetDates/rateCutOffDaysOffset' (OIS only)
    //  'resetDates/resetFrequency'
    //  'resetDates/resetDatesAdjustments'
    //  'stubCalculationPeriodAmount/initalStub' (Ibor only, Overnight must match index)
    //  'stubCalculationPeriodAmount/finalStub' (Ibor only, Overnight must match index)
    // ignored elements:
    //  'calculationPeriodAmount/calculation/floatingRateCalculation/finalRateRounding?'
    //  'calculationPeriodAmount/calculation/discounting?'
    //  'resetDates/calculationPeriodDatesReference'
    // rejected elements:
    //  'calculationPeriodAmount/calculation/floatingRateCalculation/spreadSchedule/type?'
    //  'calculationPeriodAmount/calculation/floatingRateCalculation/rateTreatment?'
    //  'calculationPeriodAmount/calculation/floatingRateCalculation/capRateSchedule?'
    //  'calculationPeriodAmount/calculation/floatingRateCalculation/floorRateSchedule?'
    //  'resetDates/initialFixingDate'
    //  'stubCalculationPeriodAmount/initalStub/stubAmount'
    //  'stubCalculationPeriodAmount/finalStub/stubAmount'
    document.validateNotPresent(floatingEl, "rateTreatment");
    document.validateNotPresent(floatingEl, "capRateSchedule");
    document.validateNotPresent(floatingEl, "floorRateSchedule");
    Index index = document.parseIndex(floatingEl);
    if (index instanceof IborIndex) {
      IborRateCalculation.Builder iborRateBuilder = IborRateCalculation.builder();
      // day count
      iborRateBuilder.dayCount(document.parseDayCountFraction(calcEl.getChild("dayCountFraction")));
      // index
      iborRateBuilder.index((IborIndex) document.parseIndex(floatingEl));
      // gearing
      floatingEl.findChild("floatingRateMultiplierSchedule").ifPresent(el -> {
        iborRateBuilder.gearing(parseSchedule(el, document));
      });
      // spread
      if (floatingEl.getChildren("spreadSchedule").size() > 1) {
        throw new FpmlParseException("Only one 'spreadSchedule' is supported");
      }
      floatingEl.findChild("spreadSchedule").ifPresent(el -> {
        document.validateNotPresent(el, "type");
        iborRateBuilder.spread(parseSchedule(el, document));
      });
      // initial fixed rate
      floatingEl.findChild("initialRate").ifPresent(el -> {
        iborRateBuilder.firstRegularRate(document.parseDecimal(el));
      });
      // negative rates
      floatingEl.findChild("negativeInterestRateTreatment").ifPresent(el -> {
        iborRateBuilder.negativeRateMethod(parseNegativeInterestRateTreatment(el));
      });
      // resets
      XmlElement resetDatesEl = legEl.getChild("resetDates");
      document.validateNotPresent(resetDatesEl, "initialFixingDate");
      document.validateNotPresent(resetDatesEl, "rateCutOffDaysOffset");
      resetDatesEl.findChild("resetRelativeTo").ifPresent(el -> {
        iborRateBuilder.fixingRelativeTo(parseResetRelativeTo(el));
      });
      // fixing date offset
      iborRateBuilder.fixingDateOffset(document.parseRelativeDateOffsetDays(resetDatesEl.getChild("fixingDates")));
      Frequency resetFreq = document.parseFrequency(resetDatesEl.getChild("resetFrequency"));
      if (!accrualSchedule.getFrequency().equals(resetFreq)) {
        ResetSchedule.Builder resetScheduleBuilder = ResetSchedule.builder();
        resetScheduleBuilder.resetFrequency(resetFreq);
        floatingEl.findChild("averagingMethod").ifPresent(el -> {
          resetScheduleBuilder.averagingMethod(parseAveragingMethod(el));
        });
        resetScheduleBuilder.businessDayAdjustment(
            document.parseBusinessDayAdjustments(resetDatesEl.getChild("resetDatesAdjustments")));
        iborRateBuilder.resetPeriods(resetScheduleBuilder.build());
      }
      // stubs
      legEl.findChild("stubCalculationPeriodAmount").ifPresent(stubsEl -> {
        stubsEl.findChild("initialStub").ifPresent(el -> {
          iborRateBuilder.initialStub(parseStubCalculation(el, document));
        });
        stubsEl.findChild("finalStub").ifPresent(el -> {
          iborRateBuilder.finalStub(parseStubCalculation(el, document));
        });
      });
      return iborRateBuilder.build();

    } else if (index instanceof OvernightIndex) {
      OvernightRateCalculation.Builder overnightRateBuilder = OvernightRateCalculation.builder();
      document.validateNotPresent(floatingEl, "initialRate");  // TODO: should support this in the model
      // stubs
      legEl.findChild("stubCalculationPeriodAmount").ifPresent(stubsEl -> {
        stubsEl.findChild("initialStub").ifPresent(el -> {
          checkStubForOvernightIndex(el, document, (OvernightIndex) index);
        });
        stubsEl.findChild("finalStub").ifPresent(el -> {
          checkStubForOvernightIndex(el, document, (OvernightIndex) index);
        });
      });
      // day count
      overnightRateBuilder.dayCount(document.parseDayCountFraction(calcEl.getChild("dayCountFraction")));
      // index
      overnightRateBuilder.index((OvernightIndex) document.parseIndex(floatingEl));
      // accrual method
      FloatingRateName idx = FloatingRateName.of(floatingEl.getChild("floatingRateIndex").getContent());
      if (idx.getType() == FloatingRateType.OVERNIGHT_COMPOUNDED) {
        overnightRateBuilder.accrualMethod(OvernightAccrualMethod.COMPOUNDED);
      }
      // gearing
      floatingEl.findChild("floatingRateMultiplierSchedule").ifPresent(el -> {
        overnightRateBuilder.gearing(parseSchedule(el, document));
      });
      // spread
      if (floatingEl.getChildren("spreadSchedule").size() > 1) {
        throw new FpmlParseException("Only one 'spreadSchedule' is supported");
      }
      floatingEl.findChild("spreadSchedule").ifPresent(el -> {
        document.validateNotPresent(el, "type");
        overnightRateBuilder.spread(parseSchedule(el, document));
      });
      // negative rates
      floatingEl.findChild("negativeInterestRateTreatment").ifPresent(el -> {
        overnightRateBuilder.negativeRateMethod(parseNegativeInterestRateTreatment(el));
      });
      // rate cut off
      XmlElement resetDatesEl = legEl.getChild("resetDates");
      document.validateNotPresent(resetDatesEl, "initialFixingDate");
      resetDatesEl.findChild("rateCutOffDaysOffset").ifPresent(el -> {
        Period cutOff = document.parsePeriod(el);
        if (cutOff.toTotalMonths() != 0) {
          throw new FpmlParseException("Invalid 'rateCutOffDaysOffset' value, expected days-based period: " + cutOff);
        }
        overnightRateBuilder.rateCutOffDays(-cutOff.getDays());
      });
      return overnightRateBuilder.build();

    } else {
      throw new FpmlParseException("Invalid 'floatingRateIndex' type, not Ibor or Overnight");
    }
  }

  // Converts an FpML 'InflationRateCalculation' to a {@code RateCalculation}.
  private RateCalculation parseInflation(
      XmlElement legEl,
      XmlElement calcEl,
      XmlElement inflationEl,
      PeriodicSchedule accrualSchedule,
      FpmlDocument document) {
    // supported elements:
    //  'calculationPeriodAmount/calculation/inflationRateCalculation'
    //  'calculationPeriodAmount/calculation/inflationRateCalculation/floatingRateIndex'
    //  'calculationPeriodAmount/calculation/inflationRateCalculation/indexTenor?'
    //  'calculationPeriodAmount/calculation/inflationRateCalculation/floatingRateMultiplierSchedule?'
    //  'calculationPeriodAmount/calculation/inflationRateCalculation/inflationLag'
    //  'calculationPeriodAmount/calculation/inflationRateCalculation/interpolationMethod'
    //  'calculationPeriodAmount/calculation/inflationRateCalculation/initialIndexLevel?'
    //  'calculationPeriodAmount/calculation/dayCountFraction'
    // ignored elements:
    // 'calculationPeriodAmount/calculation/inflationRateCalculation/indexSource'
    // 'calculationPeriodAmount/calculation/inflationRateCalculation/mainPublication'
    // 'calculationPeriodAmount/calculation/inflationRateCalculation/fallbackBondApplicable'
    //  'calculationPeriodAmount/calculation/floatingRateCalculation/initialRate?'
    //  'calculationPeriodAmount/calculation/floatingRateCalculation/finalRateRounding?'
    //  'calculationPeriodAmount/calculation/floatingRateCalculation/averagingMethod?'
    //  'calculationPeriodAmount/calculation/floatingRateCalculation/negativeInterestRateTreatment?'
    //  'resetDates'
    // rejected elements:
    //  'calculationPeriodAmount/calculation/floatingRateCalculation/spreadSchedule*'
    //  'calculationPeriodAmount/calculation/floatingRateCalculation/rateTreatment?'
    //  'calculationPeriodAmount/calculation/floatingRateCalculation/capRateSchedule?'
    //  'calculationPeriodAmount/calculation/floatingRateCalculation/floorRateSchedule?'
    //  'stubCalculationPeriodAmount'
    document.validateNotPresent(inflationEl, "spreadSchedule");
    document.validateNotPresent(inflationEl, "rateTreatment");
    document.validateNotPresent(inflationEl, "capRateSchedule");
    document.validateNotPresent(inflationEl, "floorRateSchedule");
    document.validateNotPresent(legEl, "stubCalculationPeriodAmount");  // TODO: parse fixed stub rate
    InflationRateCalculation.Builder builder = InflationRateCalculation.builder();
    // index
    builder.index(document.parsePriceIndex(inflationEl));
    // lag
    builder.lag(document.parsePeriod(inflationEl.getChild("inflationLag")));
    // interpolation
    String interpStr = inflationEl.getChild("interpolationMethod").getContent();
<<<<<<< HEAD
    builder.indexCalculationMethod(interpStr.toLowerCase(Locale.ENGLISH).contains("linear") ?
        PriceIndexCalculationMethod.INTERPOLATED : PriceIndexCalculationMethod.MONTHLY);
=======
    builder.interpolated(interpStr.toLowerCase(Locale.ENGLISH).contains("linear"));
    // initial index
    inflationEl.findChild("initialIndexLevel").ifPresent(el -> {
      builder.firstIndexValue(document.parseDecimal(el));
    });
>>>>>>> 1a72fd64
    // gearing
    inflationEl.findChild("floatingRateMultiplierSchedule").ifPresent(el -> {
      builder.gearing(parseSchedule(el, document));
    });
    return builder.build();
  }

  //-------------------------------------------------------------------------
  // Converts an FpML 'StubValue' to a {@code StubCalculation}.
  private StubCalculation parseStubCalculation(XmlElement baseEl, FpmlDocument document) {
    document.validateNotPresent(baseEl, "stubAmount");
    Optional<XmlElement> rateOptEl = baseEl.findChild("stubRate");
    if (rateOptEl.isPresent()) {
      return StubCalculation.ofFixedRate(document.parseDecimal(rateOptEl.get()));
    }
    List<XmlElement> indicesEls = baseEl.getChildren("floatingRate");
    if (indicesEls.size() == 1) {
      XmlElement indexEl = indicesEls.get(0);
      document.validateNotPresent(indexEl, "floatingRateMultiplierSchedule");
      document.validateNotPresent(indexEl, "spreadSchedule");
      document.validateNotPresent(indexEl, "rateTreatment");
      document.validateNotPresent(indexEl, "capRateSchedule");
      document.validateNotPresent(indexEl, "floorRateSchedule");
      return StubCalculation.ofIborRate((IborIndex) document.parseIndex(indexEl));
    } else if (indicesEls.size() == 2) {
      XmlElement index1El = indicesEls.get(0);
      document.validateNotPresent(index1El, "floatingRateMultiplierSchedule");
      document.validateNotPresent(index1El, "spreadSchedule");
      document.validateNotPresent(index1El, "rateTreatment");
      document.validateNotPresent(index1El, "capRateSchedule");
      document.validateNotPresent(index1El, "floorRateSchedule");
      XmlElement index2El = indicesEls.get(1);
      document.validateNotPresent(index2El, "floatingRateMultiplierSchedule");
      document.validateNotPresent(index2El, "spreadSchedule");
      document.validateNotPresent(index2El, "rateTreatment");
      document.validateNotPresent(index2El, "capRateSchedule");
      document.validateNotPresent(index2El, "floorRateSchedule");
      return StubCalculation.ofIborInterpolatedRate(
          (IborIndex) document.parseIndex(index1El),
          (IborIndex) document.parseIndex(index2El));
    }
    throw new FpmlParseException("Unknown stub structure: " + baseEl);
  }

  // checks that the index on a stub matches the main index (this is handling bad FpML)
  private void checkStubForOvernightIndex(XmlElement baseEl, FpmlDocument document, OvernightIndex index) {
    document.validateNotPresent(baseEl, "stubAmount");
    document.validateNotPresent(baseEl, "stubRate");
    List<XmlElement> indicesEls = baseEl.getChildren("floatingRate");
    if (indicesEls.size() == 1) {
      XmlElement indexEl = indicesEls.get(0);
      document.validateNotPresent(indexEl, "floatingRateMultiplierSchedule");
      document.validateNotPresent(indexEl, "spreadSchedule");
      document.validateNotPresent(indexEl, "rateTreatment");
      document.validateNotPresent(indexEl, "capRateSchedule");
      document.validateNotPresent(indexEl, "floorRateSchedule");
      Index parsed = document.parseIndex(indexEl);
      if (parsed.equals(index)) {
        return;
      }
      throw new FpmlParseException("OvernightIndex swap cannot have a different index in the stub: " + baseEl);
    }
    throw new FpmlParseException("Unknown stub structure: " + baseEl);
  }

  //-------------------------------------------------------------------------
  // Converts an FpML 'StubPeriodTypeEnum' to a {@code StubConvention}.
  private StubConvention parseStubConvention(XmlElement baseEl, FpmlDocument document) {
    if (baseEl.getContent().equals("ShortInitial")) {
      return StubConvention.SHORT_INITIAL;
    } else if (baseEl.getContent().equals("ShortFinal")) {
      return StubConvention.SHORT_FINAL;
    } else if (baseEl.getContent().equals("LongInitial")) {
      return StubConvention.LONG_INITIAL;
    } else if (baseEl.getContent().equals("LongFinal")) {
      return StubConvention.LONG_FINAL;
    } else {
      throw new FpmlParseException(Messages.format("Unknown 'stubPeriodType': {}", baseEl.getContent()));
    }
  }

  // Converts an FpML 'Schedule' to a {@code ValueSchedule}.
  private ValueSchedule parseSchedule(XmlElement notionalScheduleEl, FpmlDocument document) {
    // FpML content: ('initialValue', 'step*')
    // FpML 'step' content: ('stepDate', 'stepValue')
    double initialValue = document.parseDecimal(notionalScheduleEl.getChild("initialValue"));
    List<XmlElement> stepEls = notionalScheduleEl.getChildren("step");
    ImmutableList.Builder<ValueStep> stepBuilder = ImmutableList.builder();
    for (XmlElement stepEl : stepEls) {
      LocalDate stepDate = document.parseDate(stepEl.getChild("stepDate"));
      double stepValue = document.parseDecimal(stepEl.getChild("stepValue"));
      stepBuilder.add(ValueStep.of(stepDate, ValueAdjustment.ofReplace(stepValue)));
    }
    return ValueSchedule.of(initialValue, stepBuilder.build());
  }

  //-------------------------------------------------------------------------
  // Converts an FpML 'PayRelativeToEnum' to a {@code PaymentRelativeTo}.
  private PaymentRelativeTo parsePayRelativeTo(XmlElement baseEl) {
    if (baseEl.getContent().equals("CalculationPeriodStartDate")) {
      return PaymentRelativeTo.PERIOD_START;
    } else if (baseEl.getContent().equals("CalculationPeriodEndDate")) {
      return PaymentRelativeTo.PERIOD_END;
    } else {
      throw new FpmlParseException(Messages.format("Unknown 'payRelativeTo': {}", baseEl.getContent()));
    }
  }

  // Converts and FpML 'NegativeInterestRateTreatmentEnum' to a {@code NegativeRateMethod}.
  private NegativeRateMethod parseNegativeInterestRateTreatment(XmlElement baseEl) {
    if (baseEl.getContent().equals("NegativeInterestRateMethod")) {
      return NegativeRateMethod.ALLOW_NEGATIVE;
    } else if (baseEl.getContent().equals("ZeroInterestRateMethod")) {
      return NegativeRateMethod.NOT_NEGATIVE;
    } else {
      throw new FpmlParseException(Messages.format("Unknown 'negativeInterestRateTreatment': {}", baseEl.getContent()));
    }
  }

  // Converts an FpML 'AveragingMethodEnum' to a {@code IborRateAveragingMethod}.
  private IborRateAveragingMethod parseAveragingMethod(XmlElement baseEl) {
    if (baseEl.getContent().equals("Unweighted")) {
      return IborRateAveragingMethod.UNWEIGHTED;
    } else if (baseEl.getContent().equals("Weighted")) {
      return IborRateAveragingMethod.WEIGHTED;
    } else {
      throw new FpmlParseException(Messages.format("Unknown 'averagingMethod': {}", baseEl.getContent()));
    }
  }

  // Converts an FpML 'ResetRelativeToEnum' to a {@code FixingRelativeTo}.
  private FixingRelativeTo parseResetRelativeTo(XmlElement baseEl) {
    if (baseEl.getContent().equals("CalculationPeriodStartDate")) {
      return FixingRelativeTo.PERIOD_START;
    } else if (baseEl.getContent().equals("CalculationPeriodEndDate")) {
      return FixingRelativeTo.PERIOD_END;
    } else {
      throw new FpmlParseException(Messages.format("Unknown 'resetRelativeTo': {}", baseEl.getContent()));
    }
  }

  //-------------------------------------------------------------------------
  @Override
  public String getName() {
    return "swap";
  }

}<|MERGE_RESOLUTION|>--- conflicted
+++ resolved
@@ -532,16 +532,12 @@
     builder.lag(document.parsePeriod(inflationEl.getChild("inflationLag")));
     // interpolation
     String interpStr = inflationEl.getChild("interpolationMethod").getContent();
-<<<<<<< HEAD
     builder.indexCalculationMethod(interpStr.toLowerCase(Locale.ENGLISH).contains("linear") ?
         PriceIndexCalculationMethod.INTERPOLATED : PriceIndexCalculationMethod.MONTHLY);
-=======
-    builder.interpolated(interpStr.toLowerCase(Locale.ENGLISH).contains("linear"));
     // initial index
     inflationEl.findChild("initialIndexLevel").ifPresent(el -> {
       builder.firstIndexValue(document.parseDecimal(el));
     });
->>>>>>> 1a72fd64
     // gearing
     inflationEl.findChild("floatingRateMultiplierSchedule").ifPresent(el -> {
       builder.gearing(parseSchedule(el, document));
